--- conflicted
+++ resolved
@@ -849,7 +849,7 @@
 """
     allocate_task_output!(ir::IRCode, t::Type, name::Symbol) -> output::TaskOutput
 
-Insert `Tapir.OutputRef`s for representing a task.
+Insert `Tapir.MyOutputRef`s for representing a task.
 
 Immutable aggregate types are decomposed into scalars to promote downstream optimizations.
 """
@@ -859,8 +859,8 @@
         @nospecialize
         args::Union{Tuple{}, Tuple{Any}}
         alloc_pos = 1   # [^alloca-position]
-        R = Tapir.OutputRef{t}
-        ref = insert_node!(ir, alloc_pos, NewInstruction(Expr(:new, R, args...), R))
+        R = Tapir.MyOutputRef{t}
+        ref = insert_node!(ir, alloc_pos, NewInstruction(Expr(:call, R, args...), R))
         stmt_at(ir, ref.id)[:flag] = IR_FLAG_EFFECT_FREE
         return ref
     end
@@ -896,8 +896,9 @@
     position::Int;
     attach_after::Bool = false,
 )
+    Tapir = tapir_module()::Module
     # Insert undef check
-    isset_ex = Expr(:call, GlobalRef(Core, :getfield), output.isset, QuoteNode(:x))
+    isset_ex = Expr(:call, GlobalRef(Tapir, :read_from_ref), output.isset)
     isset = insert_node!(ir, position, NewInstruction(isset_ex, Bool), attach_after)
     stmt_at(ir, isset.id)[:flag] = IR_FLAG_EFFECT_FREE
     undefcheck = Expr(:throw_undef_if_not, output.name, isset)
@@ -919,7 +920,7 @@
     end
     for (ref, path) in output.fields
         T = foldl(fieldtype, path; init = output.type)
-        load_ex = Expr(:call, GlobalRef(Core, :getfield), ref, QuoteNode(:x))
+        load_ex = Expr(:call, GlobalRef(Tapir, :read_from_ref), ref)
         load = insert_node!(ir, position, NewInstruction(load_ex, T), attach_after)
         stmt_at(ir, load.id)[:flag] = IR_FLAG_EFFECT_FREE
 
@@ -941,48 +942,15 @@
             append!(fields, (SSAValue[] for _ in 1:length(path)+1-length(fields)))
         end
 
-<<<<<<< HEAD
-    # Insert Refs
-    outputrefs = IdDict{Int,SSAValue}()
-    for oid in keys(outputinfo)
-        T = get(slottypes, oid, Union{})
-        R = Tapir.MyUndefableRef{T}
-        alloc_pos = 1   # [^alloca-position]
-        ref = insert_node!(ir, alloc_pos, NewInstruction(Expr(:call, R), R))
-        outputrefs[oid] = ref
-        setset = NewInstruction(
-            Expr(:call, setfield!, ref, QuoteNode(:set), QuoteNode(false)),
-            Any,
-        )
-        insert_node!(ir, alloc_pos, setset)
-=======
         push!(fields[end], load)
->>>>>>> 60a7c1ad
     end
     flush_substructs(0)
 
-<<<<<<< HEAD
-    # Insert loads
-    for i in loaded_positions
-        stmt = ir.stmts[i]
-        stmt[:inst] = map_id(identity, stmt[:inst]) do out
-            if out isa Union{SlotNumber,TypedSlot}
-                ref = get(outputrefs, slot_id(out), nothing)
-                if ref isa SSAValue
-                    isset_ex = Expr(:call, GlobalRef(Core, :getfield), ref, QuoteNode(:set))
-                    isset = insert_node!(ir, i, NewInstruction(isset_ex, Bool))
-                    name, = outputinfo[slot_id(out)]
-                    undefcheck = Expr(:throw_undef_if_not, name, isset)
-                    insert_node!(ir, i, NewInstruction(undefcheck, Any))
-                    value_ex = Expr(:call, GlobalRef(Tapir, :read_from_ref), ref)
-                    T = get(slottypes, slot_id(out), Union{})
-                    return insert_node!(ir, i, NewInstruction(value_ex, T))
-                end
-=======
     return fields[1][1]
 end
 
 function insert_store!(ir::IRCode, output::TaskOutput, value::SSAValue)
+    Tapir = tapir_module()::Module
     position = insert_pos(ir, value.id)
 
     subvalues = SSAValue[value]
@@ -994,20 +962,12 @@
                 prefixlength += 1
             else
                 break
->>>>>>> 60a7c1ad
             end
         end
 
         isempty(path) || pop!(append!(empty!(currentpath), path))
         resize!(subvalues, prefixlength+1)
 
-<<<<<<< HEAD
-            value = SSAValue(i)
-            ex = Expr(:call, GlobalRef(Tapir, :write_to_ref!), ref, value)
-            insert_node!(ir, i, NewInstruction(ex, Any), true)
-            ex = Expr(:call, GlobalRef(Core, :setfield!), ref, QuoteNode(:set), true)
-            insert_node!(ir, i, NewInstruction(ex, Any), true)
-=======
         element = subvalues[end]
         for i in prefixlength+1:length(path)
             T = foldl(fieldtype, path[1:i]; init = output.type)
@@ -1015,14 +975,13 @@
             element = insert_node!(ir, position, NewInstruction(ex, T), true)
             stmt_at(ir, element.id)[:flag] = IR_FLAG_EFFECT_FREE
             push!(subvalues, element)
->>>>>>> 60a7c1ad
-        end
-
-        store_ex = Expr(:call, GlobalRef(Core, :setfield!), ref, QuoteNode(:x), element)
+        end
+
+        store_ex = Expr(:call, GlobalRef(Tapir, :write_to_ref!), ref, element)
         insert_node!(ir, position, NewInstruction(store_ex, Any), true)
     end
 
-    ex = Expr(:call, GlobalRef(Core, :setfield!), output.isset, QuoteNode(:x), true)
+    ex = Expr(:call, GlobalRef(Tapir, :write_to_ref!), output.isset, true)
     insert_node!(ir, position, NewInstruction(ex, Any), true)
     return
 end
@@ -1127,7 +1086,7 @@
         elseif isexpr(inst, :isdefined)
             out = inst.args[1]::Union{SlotNumber,TypedSlot}
             ref = taskoutputs[slot_id(out)].isset
-            isset_ex = Expr(:call, GlobalRef(Core, :getfield), ref, QuoteNode(:x))
+            isset_ex = Expr(:call, GlobalRef(Tapir, :read_from_ref), ref)
             isset = insert_node!(ir, i, NewInstruction(isset_ex, Bool))
             stmt_at(ir, isset.id)[:flag] = IR_FLAG_EFFECT_FREE
             stmt[:inst] = isset
@@ -1317,10 +1276,10 @@
         ir = compact!(ir)
     end
 
-    (; OutputRef) = Tapir
+    (; MyOutputRef) = Tapir
     function is_ref_allocation(ref::SSAValue)
         local stmt = ir.stmts[ref.id]
-        return widenconst(stmt[:type]) <: OutputRef && isexpr(stmt[:inst], :new)
+        return widenconst(stmt[:type]) <: MyOutputRef && isexpr(stmt[:inst], :new)
     end
 
     stores = IdDict{Int,Vector{Int}}()  # ref SSA position -> setter positions
@@ -1639,17 +1598,7 @@
     for (i, iold) in enumerate(capture)
         inew = nargs + i
         stmts[inew] = ir.stmts[iold]
-<<<<<<< HEAD
-        stmts.inst[inew] = Expr(:call, getfield, Argument(1), inew)
-        # ASK: ditto
-    end
-    for (i, iold) in enumerate(outside_uses)
-        inew = nargs + ncaps + i
-        stmts.inst[inew] = Expr(:call, getfield, Argument(1), inew)
-        stmts.type[inew] = Tapir.MyUndefableRef{widenconst(ir.stmts[iold][:type])}
-=======
         stmts.inst[inew] = Expr(:call, GlobalRef(Core, :getfield), Argument(1), inew)
->>>>>>> 60a7c1ad
         # ASK: ditto
     end
     # Actual computation executed in the child task:
@@ -1658,23 +1607,6 @@
         stmts[inew] = ir.stmts[iold]
         stmts.inst[inew] = map_id(on_value, on_label, stmts.inst[inew])
     end
-<<<<<<< HEAD
-    for iold in outside_uses
-        ival = outvaluemap[iold]
-        if stmts.inst[ival] isa UpsilonNode
-            value = stmts.inst[ival].val
-        else
-            value = SSAValue(ival)
-        end
-        refvalue = SSAValue(outrefmap[iold])  # ::UndefableRef
-        stmts.inst[ival+1] = Expr(:call, write_to_ref!, refvalue, value)
-        stmts.inst[ival+2] = Expr(:call, setfield!, refvalue, QuoteNode(:set), true)
-        stmts.type[ival+1] = Any
-        stmts.type[ival+2] = Any
-        bbendmap[ival] = ival + 2
-    end
-=======
->>>>>>> 60a7c1ad
 
     # Turn reattach nodes into return nodes (otherwise, they introduce edges to
     # invalid blocks and also the IR does not contain returns).
@@ -2039,21 +1971,6 @@
             taskir = lower_tapir_tasks!(taskir, task.subtasks, interp)
         end
         meth = opaque_closure_method_from_ssair(taskir)
-<<<<<<< HEAD
-        for (T, iout) in outputs
-            R = Tapir.MyUndefableRef{T}
-            ref = insert_node!(ir, tg.id, NewInstruction(Expr(:call, R), R))
-            setset = NewInstruction(
-                Expr(:call, setfield!, ref, QuoteNode(:set), QuoteNode(false)),
-                Any,
-            )
-            insert_node!(ir, tg.id, setset)
-            push!(arguments, ref)
-            @assert !haskey(tobeloaded, iout)
-            tobeloaded[iout] = (T, ref)
-        end
-=======
->>>>>>> 60a7c1ad
         oc_inst = NewInstruction(
             Expr(:new_opaque_closure, Tuple{}, false, Union{}, Any, meth, arguments...),
             Any,
@@ -2095,103 +2012,7 @@
         cfg_delete_edge!(ir.cfg, detacher, detacher + 1)
     end
 
-<<<<<<< HEAD
-    # Load task outputs:
-    #
-    #     ...
-    #         %isset = ref.set
-    #         goto #anycase if not %isset
-    #     #found
-    #         %load = ref.x
-    #         %upsilon = ϒ(%load)
-    #     #anycase
-    #         %phic = φᶜ(%upsilon, ...)
-    #     ...
-
-    # Vector of 4-tuple (use position, original def position, type, ref SSA value):
-    task_outputs = Tuple{Int,Int,Type,SSAValue}[]
-    output_users = BitSet()
-    for iuse in 1:length(ir.stmts)
-        foreach_id(identity, ir.stmts[iuse][:inst]) do v
-            if v isa SSAValue
-                tbl = get(tobeloaded, v.id, nothing)
-                if tbl !== nothing
-                    push!(output_users, iuse)
-                    T, ref = tbl
-                    push!(task_outputs, (iuse, v.id, T, ref))
-                end
-            end
-        end
-    end
-    ir1 = copy(ir)
-
-    undef_checks = allocate_gotoifnot_sequence!(ir, map(first, task_outputs))
-    original_outputs = BitSet()
-    output_upsilon = IdDict{Tuple{Int,Int},Int}()  # (use pos, def pos) -> pos
-    output_value = IdDict{Tuple{Int,Int},Int}()
-    output_isset = IdDict{Tuple{Int,Int},Int}()
-    output_index = RefValue(0)
-    foreach_allocated_new_block(undef_checks) do ibb
-        # `ibb` is the index of BB inserted at the use position `task_outputs[i][1]`
-        i = output_index.x += 1
-        (iuse, iout, T, ref) = task_outputs[i]
-        iuse = undef_checks.ssachangemap[iuse]
-        iout = undef_checks.ssachangemap[iout]
-        ref = SSAValue(undef_checks.ssachangemap[ref.id])
-
-        b0 = ir.cfg.blocks[ibb]
-        b1 = ir.cfg.blocks[ibb+1]
-        @assert ir.stmts.inst[last(b0.stmts)] === GotoIfNot(false, ibb + 2)
-        @assert ir.stmts.inst[last(b1.stmts)] === GotoNode(ibb + 2)  # already set
-
-        isset_ex = Expr(:call, getfield, ref, QuoteNode(:set))
-        isset = insert_node!(ir, last(b0.stmts), NewInstruction(isset_ex, Bool))
-        ir.stmts.inst[last(b0.stmts)] = GotoIfNot(isset, ibb + 2)
-
-        # If `ref.set`, then `ref.x`:
-        load_ex = Expr(:call, read_from_ref, ref)
-        load = insert_node!(ir, last(b1.stmts), NewInstruction(load_ex, T))
-
-        ups = insert_node!(ir, last(b1.stmts), NewInstruction(UpsilonNode(load), T))
-
-        output_upsilon[iuse, iout] = ups.id
-        output_value[iuse, iout] = load.id
-        output_isset[iuse, iout] = isset.id
-        push!(original_outputs, iout)
-    end
-    # TODO: check that all getfield calls are dominated by sync!
-
-    for iuse in output_users
-        iuse = undef_checks.ssachangemap[iuse]
-        stmt = ir.stmts[iuse]
-        isphic = stmt[:inst] isa PhiCNode
-        stmt[:inst] = map_id(identity, stmt[:inst]) do v
-            if v isa SSAValue
-                if v.id in original_outputs
-                    if isphic
-                        return SSAValue(output_upsilon[iuse, v.id])
-                    else
-                        # If the original use is not PhiC, it was used
-                        # unconditionally; thus, we always load the value.
-                        println(stderr, "** tapir: incomplete concversion to PhiC/Upsilon **")
-                        # TODO: turn this into a proper verification pass
-                        oid = output_value[iuse, v.id]
-                        load = stmt_at(ir, oid)
-                        newinst = NewInstruction(load[:inst], load[:type])
-                        return insert_node!(ir, insert_pos(ir, output_isset[iuse, v.id]), newinst)
-                    end
-                end
-            end
-            return v
-        end
-    end
-
-    # TODO: remove redundant PhiC and Upsilon nodes
-
-    remove_syncregions!(ir)
-=======
     ir = remove_tapir!(ir)
->>>>>>> 60a7c1ad
 
     # Finalize the changes in the IR (clears the node inserted to `ir.new_nodes`):
     ir = compact!(ir, true)

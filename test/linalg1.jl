--- conflicted
+++ resolved
@@ -41,54 +41,6 @@
 
 debug && println("\ntype of a: ", eltya, " type of b: ", eltyb, "\n")
 
-<<<<<<< HEAD
-=======
-debug && println("(Automatic) upper Cholesky factor")
-
-    capd  = factorize(apd)
-    r     = capd[:U]
-    κ     = cond(apd, 1) #condition number
-
-    #Test error bound on reconstruction of matrix: LAWNS 14, Lemma 2.1
-    E = abs(apd - r'*r)
-    for i=1:n, j=1:n
-        @test E[i,j] <= (n+1)ε/(1-(n+1)ε)*real(sqrt(apd[i,i]*apd[j,j]))
-    end
-    E = abs(apd - full(capd))
-    for i=1:n, j=1:n
-        @test E[i,j] <= (n+1)ε/(1-(n+1)ε)*real(sqrt(apd[i,i]*apd[j,j]))
-    end
-
-    #Test error bound on linear solver: LAWNS 14, Theorem 2.1
-    #This is a surprisingly loose bound...
-    x = capd\b
-    @test norm(x-apd\b,1)/norm(x,1) <= (3n^2 + n + n^3*ε)*ε/(1-(n+1)*ε)*κ
-    @test norm(apd*x-b,1)/norm(b,1) <= (3n^2 + n + n^3*ε)*ε/(1-(n+1)*ε)*κ
-
-    @test_approx_eq apd * inv(capd) eye(n)
-    @test norm(a*(capd\(a'*b)) - b,1)/norm(b,1) <= ε*κ*n # Ad hoc, revisit
-    @test abs((det(capd) - det(apd))/det(capd)) <= ε*κ*n # Ad hoc, but statistically verified, revisit
-    @test_approx_eq logdet(capd) log(det(capd)) # logdet is less likely to overflow
-
-debug && println("lower Cholesky factor")
-    lapd = cholfact(apd, :L)
-    @test_approx_eq full(lapd) apd
-    l = lapd[:L]
-    @test_approx_eq l*l' apd
-
-debug && println("pivoted Choleksy decomposition")
-    if eltya != BigFloat && eltyb != BigFloat # Note! Need to implement pivoted cholesky decomposition in julia
-        cpapd = cholfact(apd, pivot=true)
-        @test rank(cpapd) == n
-        @test all(diff(diag(real(cpapd.UL))).<=0.) # diagonal should be non-increasing
-        @test norm(apd * (cpapd\b) - b)/norm(b) <= ε*κ*n # Ad hoc, revisit
-        if isreal(apd)
-            @test_approx_eq apd * inv(cpapd) eye(n)
-        end
-        @test_approx_eq full(cpapd) apd
-    end
-
->>>>>>> a253e708
 debug && println("(Automatic) Bunch-Kaufman factor of indefinite matrix")
     if eltya != BigFloat && eltyb != BigFloat # Not implemented for BigFloat and I don't think it will.
         bc1 = factorize(asym)
@@ -132,20 +84,12 @@
     qrpa  = factorize(a[1:n1,:])
     q,r = qrpa[:Q], qrpa[:R]
     if isa(qrpa,QRPivoted) p = qrpa[:p] end # Reconsider if pivoted QR gets implemented in julia
-<<<<<<< HEAD
     @test_approx_eq q'*full(q, thin=false) eye(n1)
     @test_approx_eq q*full(q, thin=false)' eye(n1)
     @test_approx_eq q*r isa(qrpa,QRPivoted) ? a[1:n1,p] : a[1:n1,:]
     @test_approx_eq isa(qrpa, QRPivoted) ? q*r[:,invperm(p)] : q*r a[1:n1,:]
     @test_approx_eq_eps a[1:n1,:]*(qrpa\b[1:n1]) b[1:n1] 5000ε
-=======
-    @test_approx_eq q'*full(q, thin=false) eye(5)
-    @test_approx_eq q*full(q, thin=false)' eye(5)
-    @test_approx_eq q*r isa(qrpa,QRPivoted) ? a[1:5,p] : a[1:5,:]
-    @test_approx_eq isa(qrpa, QRPivoted) ? q*r[:,invperm(p)] : q*r a[1:5,:]
-    @test_approx_eq_eps a[1:5,:]*(qrpa\b[1:5]) b[1:5] 5000ε
     @test_approx_eq full(qrpa) a[1:5,:]
->>>>>>> a253e708
 
 debug && println("(Automatic) Thin (pivoted) QR decomposition") # Pivoting is only implemented for BlasFloats
     qrpa  = factorize(a[:,1:n1])
@@ -153,27 +97,9 @@
     if isa(qrpa, QRPivoted) p = qrpa[:p] end # Reconsider if pivoted QR gets implemented in julia
     @test_approx_eq q'*full(q, thin=false) eye(n)
     @test_approx_eq q*full(q, thin=false)' eye(n)
-<<<<<<< HEAD
     @test_approx_eq q*r isa(qrpa, QRPivoted) ? a[:,p] : a[:,1:n1]
     @test_approx_eq isa(qrpa, QRPivoted) ? q*r[:,invperm(p)] : q*r a[:,1:n1]
-=======
-    @test_approx_eq q*r isa(qrpa, QRPivoted) ? a[:,p] : a[:,1:5]
-    @test_approx_eq isa(qrpa, QRPivoted) ? q*r[:,invperm(p)] : q*r a[:,1:5]
     @test_approx_eq full(qrpa) a[:,1:5]
-
-debug && println("symmetric eigen-decomposition")
-    if eltya != BigFloat && eltyb != BigFloat # Revisit when implemented in julia
-        d,v   = eig(asym)
-        @test_approx_eq asym*v[:,1] d[1]*v[:,1]
-        @test_approx_eq v*Diagonal(d)*v' asym
-        @test isequal(eigvals(asym[1]), eigvals(asym[1:1,1:1]))
-        @test_approx_eq abs(eigfact(Hermitian(asym), 1:2)[:vectors]'v[:,1:2]) eye(eltya, 2)
-        @test_approx_eq abs(eigfact(Hermitian(asym), d[1]-10*eps(d[1]), d[2]+10*eps(d[2]))[:vectors]'v[:,1:2]) eye(eltya, 2)
-        @test_approx_eq eigvals(Hermitian(asym), 1:2) d[1:2]
-        @test_approx_eq eigvals(Hermitian(asym), d[1]-10*eps(d[1]), d[2]+10*eps(d[2])) d[1:2]
-        @test_approx_eq full(eigfact(asym)) asym
-    end
->>>>>>> a253e708
 
 debug && println("non-symmetric eigen decomposition")
     if eltya != BigFloat && eltyb != BigFloat # Revisit when implemented in julia

--- conflicted
+++ resolved
@@ -3001,8 +3001,6 @@
     if (maxmem > max_collect_interval)
         max_collect_interval = maxmem;
 #endif
-<<<<<<< HEAD
-=======
 
     // We allocate with abandon until we get close to the free memory on the machine.
     uint64_t free_mem = uv_get_free_memory();
@@ -3011,9 +3009,6 @@
     if (high_water_mark < max_total_memory)
        max_total_memory = high_water_mark;
 
-    jl_gc_mark_sp_t sp = {NULL, NULL, NULL, NULL};
-    gc_mark_loop(NULL, sp);
->>>>>>> 7303b45a
     t_start = jl_hrtime();
 }
 

// This file is a part of Julia. License is MIT: https://julialang.org/license

#include <assert.h>
#include <stdio.h>
#include <stdlib.h>
#include <strings.h>

#include "julia.h"
#include "julia_internal.h"
#include "gc.h"
#include "threading.h"

#ifdef __cplusplus
extern "C" {
#endif


// thread sleep state

// default to DEFAULT_THREAD_SLEEP_THRESHOLD; set via $JULIA_THREAD_SLEEP_THRESHOLD
uint64_t sleep_threshold;

// thread should not be sleeping--it might need to do work.
static const int16_t not_sleeping = 0;

// it is acceptable for the thread to be sleeping.
static const int16_t sleeping = 1;

// invariant: No thread is ever asleep unless sleep_check_state is sleeping (or we have a wakeup signal pending).
// invariant: Any particular thread is not asleep unless that thread's sleep_check_state is sleeping.
// invariant: The transition of a thread state to sleeping must be followed by a check that there wasn't work pending for it.
// information: Observing thread not-sleeping is sufficient to ensure the target thread will subsequently inspect its local queue.
// information: Observing thread is-sleeping says it may be necessary to notify it at least once to wakeup. It may already be awake however for a variety of reasons.
// information: These observations require sequentially-consistent fences to be inserted between each of those operational phases.
// [^store_buffering_1]: These fences are used to avoid the cycle 2b -> 1a -> 1b -> 2a -> 2b where
// * Dequeuer:
//   * 1: `jl_atomic_store_relaxed(&ptls->sleep_check_state, sleeping)`
// * Enqueuer:
//   * 2: `jl_atomic_load_relaxed(&ptls->sleep_check_state)` in `jl_wakeup_thread` returns `not_sleeping`
// i.e., the dequeuer misses the enqueue and enqueuer misses the sleep state transition.


JULIA_DEBUG_SLEEPWAKE(
uint64_t wakeup_enter;
uint64_t wakeup_leave;
uint64_t io_wakeup_enter;
uint64_t io_wakeup_leave;
);

uv_mutex_t *sleep_locks;
uv_cond_t *wake_signals;

JL_DLLEXPORT int jl_set_task_tid(jl_task_t *task, int tid) JL_NOTSAFEPOINT
{
    // Try to acquire the lock on this task.
    int16_t was = jl_atomic_load_relaxed(&task->tid);
    if (was == tid)
        return 1;
    if (was == -1)
        return jl_atomic_cmpswap(&task->tid, &was, tid);
    return 0;
}

// GC functions used
extern int jl_gc_mark_queue_obj_explicit(jl_gc_mark_cache_t *gc_cache,
                                         jl_gc_mark_sp_t *sp, jl_value_t *obj) JL_NOTSAFEPOINT;


// parallel task runtime
// ---

JL_DLLEXPORT uint32_t jl_rand_ptls(uint32_t max, uint32_t unbias)
{
    jl_ptls_t ptls = jl_current_task->ptls;
<<<<<<< HEAD
    uint64_t rn1 = 0, rn2;
    int32_t i;
    int16_t prio1, prio2;
    jl_task_t *task;
 retry:
    jl_gc_safepoint();
    for (i = 0; i < heap_p; ++i) {
        rn1 = cong(heap_p, cong_unbias, &ptls->rngseed);
        rn2 = cong(heap_p, cong_unbias, &ptls->rngseed);
        prio1 = jl_atomic_load_relaxed(&heaps[rn1].prio);
        prio2 = jl_atomic_load_relaxed(&heaps[rn2].prio);
        if (prio1 > prio2) {
            prio1 = prio2;
            rn1 = rn2;
        }
        else if (prio1 == prio2 && prio1 == INT16_MAX)
            continue;
        if (uv_mutex_trylock(&heaps[rn1].lock) == 0) {
            if (prio1 == jl_atomic_load_relaxed(&heaps[rn1].prio))
                break;
            uv_mutex_unlock(&heaps[rn1].lock);
        }
    }
    if (i == heap_p)
        return NULL;

    task = heaps[rn1].tasks[0];
    if (!jl_set_task_tid(task, ptls->tid)) {
        uv_mutex_unlock(&heaps[rn1].lock);
        goto retry;
    }
    int32_t ntasks = jl_atomic_load_relaxed(&heaps[rn1].ntasks) - 1;
    jl_atomic_store_relaxed(&heaps[rn1].ntasks, ntasks);
    heaps[rn1].tasks[0] = heaps[rn1].tasks[ntasks];
    heaps[rn1].tasks[ntasks] = NULL;
    prio1 = INT16_MAX;
    if (ntasks > 0) {
        sift_down(&heaps[rn1], 0);
        prio1 = heaps[rn1].tasks[0]->prio;
    }
    jl_atomic_store_relaxed(&heaps[rn1].prio, prio1);
    uv_mutex_unlock(&heaps[rn1].lock);

    return task;
}


void jl_gc_mark_enqueued_tasks(jl_gc_mark_cache_t *gc_cache, jl_gc_mark_sp_t *sp)
{
    int32_t i, j;
    int tid = jl_threadid();
    for (i = 0; i < heap_p; ++i) {
        for (j = 0; j < heaps[i].ntasks; ++j) {
            jl_task_t *task = heaps[i].tasks[j];
            if ((task->tid == tid) || (task->tid < 0 && tid == 0))
                jl_gc_mark_queue_obj_explicit(gc_cache, sp, (jl_value_t *)task);
        }
    }
=======
    // one-extend unbias back to 64-bits
    return cong(max, -(uint64_t)-unbias, &ptls->rngseed);
>>>>>>> a4a0b04f
}

// initialize the threading infrastructure
// (used only by the main thread)
void jl_init_threadinginfra(void)
{
    /* initialize the synchronization trees pool */

    sleep_threshold = DEFAULT_THREAD_SLEEP_THRESHOLD;
    char *cp = getenv(THREAD_SLEEP_THRESHOLD_NAME);
    if (cp) {
        if (!strncasecmp(cp, "infinite", 8))
            sleep_threshold = UINT64_MAX;
        else
            sleep_threshold = (uint64_t)strtol(cp, NULL, 10);
    }

    jl_ptls_t ptls = jl_current_task->ptls;
    jl_install_thread_signal_handler(ptls);

    int16_t tid;
    sleep_locks = (uv_mutex_t*)calloc(jl_n_threads, sizeof(uv_mutex_t));
    wake_signals = (uv_cond_t*)calloc(jl_n_threads, sizeof(uv_cond_t));
    for (tid = 0; tid < jl_n_threads; tid++) {
        uv_mutex_init(&sleep_locks[tid]);
        uv_cond_init(&wake_signals[tid]);
    }
}


void JL_NORETURN jl_finish_task(jl_task_t *t);

// thread function: used by all except the main thread
void jl_threadfun(void *arg)
{
    jl_threadarg_t *targ = (jl_threadarg_t*)arg;

    // initialize this thread (set tid, create heap, set up root task)
    jl_ptls_t ptls = jl_init_threadtls(targ->tid);
    void *stack_lo, *stack_hi;
    jl_init_stack_limits(0, &stack_lo, &stack_hi);
    // warning: this changes `jl_current_task`, so be careful not to call that from this function
    jl_task_t *ct = jl_init_root_task(ptls, stack_lo, stack_hi);
    JL_GC_PROMISE_ROOTED(ct);
    jl_install_thread_signal_handler(ptls);

    // wait for all threads
    jl_gc_state_set(ptls, JL_GC_STATE_SAFE, 0);
    uv_barrier_wait(targ->barrier);

    // free the thread argument here
    free(targ);

    (void)jl_gc_unsafe_enter(ptls);
    jl_finish_task(ct); // noreturn
}


int jl_running_under_rr(int recheck)
{
#ifdef _OS_LINUX_
#define RR_CALL_BASE 1000
#define SYS_rrcall_check_presence (RR_CALL_BASE + 8)
    static _Atomic(int) is_running_under_rr = 0;
    int rr = jl_atomic_load_relaxed(&is_running_under_rr);
    if (rr == 0 || recheck) {
        int ret = syscall(SYS_rrcall_check_presence, 0, 0, 0, 0, 0, 0);
        if (ret == -1)
            // Should always be ENOSYS, but who knows what people do for
            // unknown syscalls with their seccomp filters, so just say
            // that we don't have rr.
            rr = 2;
        else
            rr = 1;
        jl_atomic_store_relaxed(&is_running_under_rr, rr);
    }
    return rr == 1;
#else
    return 0;
#endif
}


//  sleep_check_after_threshold() -- if sleep_threshold ns have passed, return 1
static int sleep_check_after_threshold(uint64_t *start_cycles)
{
    JULIA_DEBUG_SLEEPWAKE( return 1 ); // hammer on the sleep/wake logic much harder
    /**
     * This wait loop is a bit of a worst case for rr - it needs timer access,
     * which are slow and it busy loops in user space, which prevents the
     * scheduling logic from switching to other threads. Just don't bother
     * trying to wait here
     */
    if (jl_running_under_rr(0))
        return 1;
    if (!(*start_cycles)) {
        *start_cycles = jl_hrtime();
        return 0;
    }
    uint64_t elapsed_cycles = jl_hrtime() - (*start_cycles);
    if (elapsed_cycles >= sleep_threshold) {
        *start_cycles = 0;
        return 1;
    }
    return 0;
}


static int wake_thread(int16_t tid)
{
    jl_ptls_t other = jl_all_tls_states[tid];
    int8_t state = sleeping;

    if (jl_atomic_load_relaxed(&other->sleep_check_state) == sleeping) {
        if (jl_atomic_cmpswap_relaxed(&other->sleep_check_state, &state, not_sleeping)) {
            JL_PROBE_RT_SLEEP_CHECK_WAKE(other, state);
            uv_mutex_lock(&sleep_locks[tid]);
            uv_cond_signal(&wake_signals[tid]);
            uv_mutex_unlock(&sleep_locks[tid]);
            return 1;
        }
    }
    return 0;
}


static void wake_libuv(void)
{
    JULIA_DEBUG_SLEEPWAKE( io_wakeup_enter = cycleclock() );
    jl_wake_libuv();
    JULIA_DEBUG_SLEEPWAKE( io_wakeup_leave = cycleclock() );
}

/* ensure thread tid is awake if necessary */
JL_DLLEXPORT void jl_wakeup_thread(int16_t tid)
{
    jl_task_t *ct = jl_current_task;
    int16_t self = jl_atomic_load_relaxed(&ct->tid);
    if (tid != self)
        jl_fence(); // [^store_buffering_1]
    jl_task_t *uvlock = jl_atomic_load_relaxed(&jl_uv_mutex.owner);
    JULIA_DEBUG_SLEEPWAKE( wakeup_enter = cycleclock() );
    if (tid == self || tid == -1) {
        // we're already awake, but make sure we'll exit uv_run
        jl_ptls_t ptls = ct->ptls;
        if (jl_atomic_load_relaxed(&ptls->sleep_check_state) == sleeping) {
            jl_atomic_store_relaxed(&ptls->sleep_check_state, not_sleeping);
            JL_PROBE_RT_SLEEP_CHECK_WAKEUP(ptls);
        }
        if (uvlock == ct)
            uv_stop(jl_global_event_loop());
    }
    else {
        // something added to the sticky-queue: notify that thread
        if (wake_thread(tid)) {
            // check if we need to notify uv_run too
            jl_fence();
            jl_task_t *tid_task = jl_atomic_load_relaxed(&jl_all_tls_states[tid]->current_task);
            // now that we have changed the thread to not-sleeping, ensure that
            // either it has not yet acquired the libuv lock, or that it will
            // observe the change of state to not_sleeping
            if (uvlock != ct && jl_atomic_load_relaxed(&jl_uv_mutex.owner) == tid_task)
                wake_libuv();
        }
    }
    // check if the other threads might be sleeping
    if (tid == -1) {
        // something added to the multi-queue: notify all threads
        // in the future, we might want to instead wake some fraction of threads,
        // and let each of those wake additional threads if they find work
        int anysleep = 0;
        for (tid = 0; tid < jl_n_threads; tid++) {
            if (tid != self)
                anysleep |= wake_thread(tid);
        }
        // check if we need to notify uv_run too
        if (uvlock != ct && anysleep) {
            jl_fence();
            if (jl_atomic_load_relaxed(&jl_uv_mutex.owner) != NULL)
                wake_libuv();
        }
    }
    JULIA_DEBUG_SLEEPWAKE( wakeup_leave = cycleclock() );
}


// get the next runnable task
static jl_task_t *get_next_task(jl_value_t *trypoptask, jl_value_t *q)
{
    jl_gc_safepoint();
    jl_task_t *task = (jl_task_t*)jl_apply_generic(trypoptask, &q, 1);
    if (jl_typeis(task, jl_task_type)) {
        int self = jl_atomic_load_relaxed(&jl_current_task->tid);
        jl_set_task_tid(task, self);
        return task;
    }
    return NULL;
}

static int check_empty(jl_value_t *checkempty)
{
    return jl_apply_generic(checkempty, NULL, 0) == jl_true;
}

static int may_sleep(jl_ptls_t ptls) JL_NOTSAFEPOINT
{
    // sleep_check_state is only transitioned from not_sleeping to sleeping
    // by the thread itself. As a result, if this returns false, it will
    // continue returning false. If it returns true, we know the total
    // modification order of the fences.
    jl_fence(); // [^store_buffering_1]
    return jl_atomic_load_relaxed(&ptls->sleep_check_state) == sleeping;
}

extern _Atomic(unsigned) _threadedregion;

JL_DLLEXPORT jl_task_t *jl_task_get_next(jl_value_t *trypoptask, jl_value_t *q, jl_value_t *checkempty)
{
    jl_task_t *ct = jl_current_task;
    uint64_t start_cycles = 0;

    while (1) {
        jl_task_t *task = get_next_task(trypoptask, q);
        if (task)
            return task;

        // quick, race-y check to see if there seems to be any stuff in there
        jl_cpu_pause();
        if (!check_empty(checkempty)) {
            start_cycles = 0;
            continue;
        }

        jl_cpu_pause();
        jl_ptls_t ptls = ct->ptls;
        if (sleep_check_after_threshold(&start_cycles) || (!jl_atomic_load_relaxed(&_threadedregion) && ptls->tid == 0)) {
            // acquire sleep-check lock
            jl_atomic_store_relaxed(&ptls->sleep_check_state, sleeping);
            jl_fence(); // [^store_buffering_1]
            JL_PROBE_RT_SLEEP_CHECK_SLEEP(ptls);
            if (!check_empty(checkempty)) { // uses relaxed loads
                if (jl_atomic_load_relaxed(&ptls->sleep_check_state) != not_sleeping) {
                    jl_atomic_store_relaxed(&ptls->sleep_check_state, not_sleeping); // let other threads know they don't need to wake us
                    JL_PROBE_RT_SLEEP_CHECK_TASKQ_WAKE(ptls);
                }
                continue;
            }
            task = get_next_task(trypoptask, q); // note: this should not yield
            if (ptls != ct->ptls) {
                // sigh, a yield was detected, so let's go ahead and handle it anyway by starting over
                ptls = ct->ptls;
                if (jl_atomic_load_relaxed(&ptls->sleep_check_state) != not_sleeping) {
                    jl_atomic_store_relaxed(&ptls->sleep_check_state, not_sleeping); // let other threads know they don't need to wake us
                    JL_PROBE_RT_SLEEP_CHECK_TASK_WAKE(ptls);
                }
                if (task)
                    return task;
                continue;
            }
            if (task) {
                if (jl_atomic_load_relaxed(&ptls->sleep_check_state) != not_sleeping) {
                    jl_atomic_store_relaxed(&ptls->sleep_check_state, not_sleeping); // let other threads know they don't need to wake us
                    JL_PROBE_RT_SLEEP_CHECK_TASK_WAKE(ptls);
                }
                return task;
            }


            // IO is always permitted, but outside a threaded region, only
            // thread 0 will process messages.
            // Inside a threaded region, any thread can listen for IO messages,
            // and one thread should win this race and watch the event loop,
            // but we bias away from idle threads getting parked here.
            //
            // The reason this works is somewhat convoluted, and closely tied to [^store_buffering_1]:
            //  - After decrementing _threadedregion, the thread is required to
            //    call jl_wakeup_thread(0), that will kick out any thread who is
            //    already there, and then eventually thread 0 will get here.
            //  - Inside a _threadedregion, there must exist at least one
            //    thread that has a happens-before relationship on the libuv lock
            //    before reaching this decision point in the code who will see
            //    the lock as unlocked and thus must win this race here.
            int uvlock = 0;
            if (jl_atomic_load_relaxed(&_threadedregion)) {
                uvlock = jl_mutex_trylock(&jl_uv_mutex);
            }
            else if (ptls->tid == 0) {
                uvlock = 1;
                JL_UV_LOCK(); // jl_mutex_lock(&jl_uv_mutex);
            }
            if (uvlock) {
                int active = 1;
                // otherwise, we block until someone asks us for the lock
                uv_loop_t *loop = jl_global_event_loop();
                while (active && may_sleep(ptls)) {
                    if (jl_atomic_load_relaxed(&jl_uv_n_waiters) != 0)
                        // but if we won the race against someone who actually needs
                        // the lock to do real work, we need to let them have it instead
                        break;
                    loop->stop_flag = 0;
                    JULIA_DEBUG_SLEEPWAKE( ptls->uv_run_enter = cycleclock() );
                    active = uv_run(loop, UV_RUN_ONCE);
                    JULIA_DEBUG_SLEEPWAKE( ptls->uv_run_leave = cycleclock() );
                    jl_gc_safepoint();
                }
                JL_UV_UNLOCK();
                // optimization: check again first if we may have work to do.
                // Otherwise we got a spurious wakeup since some other thread
                // that just wanted to steal libuv from us. We will just go
                // right back to sleep on the individual wake signal to let
                // them take it from us without conflict.
                if (!may_sleep(ptls)) {
                    start_cycles = 0;
                    continue;
                }
                if (!jl_atomic_load_relaxed(&_threadedregion) && active && ptls->tid == 0) {
                    // thread 0 is the only thread permitted to run the event loop
                    // so it needs to stay alive, just spin-looping if necessary
                    if (jl_atomic_load_relaxed(&ptls->sleep_check_state) != not_sleeping) {
                        jl_atomic_store_relaxed(&ptls->sleep_check_state, not_sleeping); // let other threads know they don't need to wake us
                        JL_PROBE_RT_SLEEP_CHECK_UV_WAKE(ptls);
                    }
                    start_cycles = 0;
                    continue;
                }
            }

            // the other threads will just wait for an individual wake signal to resume
            JULIA_DEBUG_SLEEPWAKE( ptls->sleep_enter = cycleclock() );
            int8_t gc_state = jl_gc_safe_enter(ptls);
            uv_mutex_lock(&sleep_locks[ptls->tid]);
            while (may_sleep(ptls)) {
                uv_cond_wait(&wake_signals[ptls->tid], &sleep_locks[ptls->tid]);
                jl_gc_try_recruit(ptls);
            }
            assert(jl_atomic_load_relaxed(&ptls->sleep_check_state) == not_sleeping);
            uv_mutex_unlock(&sleep_locks[ptls->tid]);
            JULIA_DEBUG_SLEEPWAKE( ptls->sleep_leave = cycleclock() );
            jl_gc_safe_leave(ptls, gc_state); // contains jl_gc_safepoint
            start_cycles = 0;
        }
        else {
            // maybe check the kernel for new messages too
            jl_process_events();
        }
    }
}

#ifdef __cplusplus
}
#endif<|MERGE_RESOLUTION|>--- conflicted
+++ resolved
@@ -72,69 +72,8 @@
 JL_DLLEXPORT uint32_t jl_rand_ptls(uint32_t max, uint32_t unbias)
 {
     jl_ptls_t ptls = jl_current_task->ptls;
-<<<<<<< HEAD
-    uint64_t rn1 = 0, rn2;
-    int32_t i;
-    int16_t prio1, prio2;
-    jl_task_t *task;
- retry:
-    jl_gc_safepoint();
-    for (i = 0; i < heap_p; ++i) {
-        rn1 = cong(heap_p, cong_unbias, &ptls->rngseed);
-        rn2 = cong(heap_p, cong_unbias, &ptls->rngseed);
-        prio1 = jl_atomic_load_relaxed(&heaps[rn1].prio);
-        prio2 = jl_atomic_load_relaxed(&heaps[rn2].prio);
-        if (prio1 > prio2) {
-            prio1 = prio2;
-            rn1 = rn2;
-        }
-        else if (prio1 == prio2 && prio1 == INT16_MAX)
-            continue;
-        if (uv_mutex_trylock(&heaps[rn1].lock) == 0) {
-            if (prio1 == jl_atomic_load_relaxed(&heaps[rn1].prio))
-                break;
-            uv_mutex_unlock(&heaps[rn1].lock);
-        }
-    }
-    if (i == heap_p)
-        return NULL;
-
-    task = heaps[rn1].tasks[0];
-    if (!jl_set_task_tid(task, ptls->tid)) {
-        uv_mutex_unlock(&heaps[rn1].lock);
-        goto retry;
-    }
-    int32_t ntasks = jl_atomic_load_relaxed(&heaps[rn1].ntasks) - 1;
-    jl_atomic_store_relaxed(&heaps[rn1].ntasks, ntasks);
-    heaps[rn1].tasks[0] = heaps[rn1].tasks[ntasks];
-    heaps[rn1].tasks[ntasks] = NULL;
-    prio1 = INT16_MAX;
-    if (ntasks > 0) {
-        sift_down(&heaps[rn1], 0);
-        prio1 = heaps[rn1].tasks[0]->prio;
-    }
-    jl_atomic_store_relaxed(&heaps[rn1].prio, prio1);
-    uv_mutex_unlock(&heaps[rn1].lock);
-
-    return task;
-}
-
-
-void jl_gc_mark_enqueued_tasks(jl_gc_mark_cache_t *gc_cache, jl_gc_mark_sp_t *sp)
-{
-    int32_t i, j;
-    int tid = jl_threadid();
-    for (i = 0; i < heap_p; ++i) {
-        for (j = 0; j < heaps[i].ntasks; ++j) {
-            jl_task_t *task = heaps[i].tasks[j];
-            if ((task->tid == tid) || (task->tid < 0 && tid == 0))
-                jl_gc_mark_queue_obj_explicit(gc_cache, sp, (jl_value_t *)task);
-        }
-    }
-=======
     // one-extend unbias back to 64-bits
     return cong(max, -(uint64_t)-unbias, &ptls->rngseed);
->>>>>>> a4a0b04f
 }
 
 // initialize the threading infrastructure

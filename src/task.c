--- conflicted
+++ resolved
@@ -440,25 +440,7 @@
     }
 }
 
-<<<<<<< HEAD
-// DLLEXPORT void gdb_print_function_info(size_t ip) {
-   // char *func_name;
-   // int line_num;
-   // const char *file_name;
-   // getFunctionInfo(&func_name, &line_num, &file_name, ip);
-   // if (func_name != NULL) {
-       // JL_PRINTF(JL_STDERR, "%% %s @ %s : %d\n", func_name, file_name, line_num);
- // } else {
-       // JL_PRINTF(JL_STDERR, "ip unknown\n", func_name, file_name, line_num);
- // }
-// }
-
-#if defined(__APPLE__)
-// stacktrace using execinfo
-static jl_value_t *build_backtrace(void)
-=======
 DLLEXPORT jl_value_t *jl_get_backtrace()
->>>>>>> 7a7fc10c
 {
     jl_array_t *a = jl_alloc_cell_1d(0);
     JL_GC_PUSH(&a);
@@ -468,30 +450,6 @@
     JL_GC_POP();
     return (jl_value_t*)a;
 }
-<<<<<<< HEAD
-//DLLEXPORT void gdb_backtrace(void) {
-//    void *array[4096];
-//    size_t ip;
-//    size_t *p;
-//    
-//    backtrace(array, 4095);
-//    p = (size_t*)array;
-//    while ((ip = *(p++)) != 0) {
-//        gdb_print_function_info(ip);
-//    }
-//}
-#elif defined(__WIN32__)
-static jl_value_t *build_backtrace(void)
-{
-    void *array[1024];
-    size_t ip;
-    size_t *p;
-    jl_array_t *a;
-    unsigned short num;
-    a = jl_alloc_cell_1d(0);
-    JL_GC_PUSH(&a);
-=======
->>>>>>> 7a7fc10c
 
 #if defined(__APPLE__)
 // stacktrace using execinfo
@@ -600,16 +558,11 @@
 //}
 #endif
 
-<<<<<<< HEAD
 DLLEXPORT void jl_register_toplevel_eh(void)
 {
     jl_current_task->state.eh_task->state.bt = 1;
 }
 
-
-
-=======
->>>>>>> 7a7fc10c
 // yield to exception handler
 static void throw_internal(jl_value_t *e)
 {
